--- conflicted
+++ resolved
@@ -187,9 +187,6 @@
     "I will provide the names of planets, elements and colors (either HEX or naming format) at the end of the prompt."
     "Be purely descriptive, your response does not have to be a complete sentence. "
     "Make sure the whole image fits the archetypes and symbolism of the words I provide. BE VERY SHORT "
-<<<<<<< HEAD
-    "AND CONCISE. LIMIT YOURSELF TO A MAXIMUM OF 60 WORDS.SPECIFY NOT TO PUT TEXT IN THE IMAGE.",
-=======
     "AND CONCISE. LIMIT YOURSELF TO A MAXIMUM OF 60 WORDS.",
     "FACE_GENERATION_PROMPT": "Create a prompt for a text-to-image model to generate faces. The faces should be inspired by the texture of given elements,"
     "if provided, and should reflect a specific emotion, if mentioned. Use evocative and descriptive words to detail the texture and emotional state. The "
@@ -198,5 +195,4 @@
     "the symbolic essence of the provided words. Include relevant artists at the end of the prompt, whose work resonates with the symbolism of the guiding words. "
     "Keep the prompt VERY SHORT AND CONCISE, limited to a MAXIMUM OF 60 WORDS."
 
->>>>>>> 858bd131
 }
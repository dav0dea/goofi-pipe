from scipy.signal import welch
from numpy.fft import fft, fftfreq
from goofi.params import IntParam, FloatParam, StringParam
from goofi.data import Data, DataType
from goofi.node import Node
import numpy as np


class PSD(Node):
    def config_input_slots():
        return {"data": DataType.ARRAY}

    def config_output_slots():
        return {"psd": DataType.ARRAY}

    def config_params():
        return {
            "psd": {
                "method": StringParam("welch", options=["fft", "welch"]),
                "noverlap": IntParam(0, 0, 10000),
                "precision": FloatParam(0.1, 0.01, 10.0),
                "f_min": FloatParam(1.0, 0.01, 9999.0),  # added min frequency parameter
                "f_max": FloatParam(60.0, 1.0, 10000.0),  # added max frequency parameter
                "smooth_welch": IntParam(1, 1, 10),
            }
        }

    def process(self, data: Data):
        if data is None or data.data is None:
            return None

        if data.data.ndim not in [1, 2]:
            raise ValueError("Data must be 1D or 2D")

        method = self.params["psd"]["method"].value
        noverlap = self.params["psd"]["noverlap"].value
        precision = self.params["psd"]["precision"].value
        f_min = self.params["psd"]["f_min"].value  # Get the min frequency
        f_max = self.params["psd"]["f_max"].value  # Get the max frequency
        smooth = self.params["psd"]["smooth_welch"].value
        sfreq = data.meta["sfreq"]
        nperseg = int(sfreq / precision)
        nfft = nperseg / smooth
        if method == "fft":
<<<<<<< HEAD
            freq = fftfreq(data.data.shape[-1], 1/sfreq)
            fft_result = fft(data.data, axis=-1)
            psd = np.abs(fft_result)**2
            phase = np.angle(fft_result)
=======
            freq = fftfreq(data.data.shape[-1], 1 / sfreq)
            psd = np.abs(fft(data.data, axis=-1)) ** 2
>>>>>>> 303aa2b0
        elif method == "welch":
            if data.data.ndim == 1:
                freq, psd = welch(data.data, fs=sfreq, nperseg=nperseg, nfft=nfft, noverlap=noverlap)
            else:  # if 2D
                psd = []
                for row in data.data:
                    f, p = welch(row, fs=sfreq, nperseg=nperseg, nfft=nfft, noverlap=noverlap)
                    psd.append(p)
                freq = f
                psd = np.array(psd)

        # Selecting the range of frequencies
        valid_indices = np.where((freq >= f_min) & (freq <= f_max))[0]
        freq = freq[valid_indices]
        if data.data.ndim == 1:
            psd = psd[valid_indices]
        else:  # if 2D
            psd = psd[:, valid_indices]

        return {"psd": (psd, {"freq": freq, **data.meta})}<|MERGE_RESOLUTION|>--- conflicted
+++ resolved
@@ -42,15 +42,10 @@
         nperseg = int(sfreq / precision)
         nfft = nperseg / smooth
         if method == "fft":
-<<<<<<< HEAD
             freq = fftfreq(data.data.shape[-1], 1/sfreq)
             fft_result = fft(data.data, axis=-1)
             psd = np.abs(fft_result)**2
             phase = np.angle(fft_result)
-=======
-            freq = fftfreq(data.data.shape[-1], 1 / sfreq)
-            psd = np.abs(fft(data.data, axis=-1)) ** 2
->>>>>>> 303aa2b0
         elif method == "welch":
             if data.data.ndim == 1:
                 freq, psd = welch(data.data, fs=sfreq, nperseg=nperseg, nfft=nfft, noverlap=noverlap)
